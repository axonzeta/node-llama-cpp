--- conflicted
+++ resolved
@@ -1754,14 +1754,8 @@
      *
      * Trying to load a state file with a longer context size than the current sequence's context size will fail and throw an error.
      *
-<<<<<<< HEAD
-     * You must ensure that the file was created from the exact same model, otherwise, using this feature may crash the process.
-     * @see [Saving and restoring a context sequence evaluation state
-     * ](https://node-llama-cpp.withcat.ai/guide/chat-session#save-and-restore-with-context-sequence-state)
-=======
      * You must ensure that the file was created from the exact same model, otherwise, using this function may crash the process.
      * @see [Saving and restoring a context sequence evaluation state](https://node-llama-cpp.withcat.ai/guide/chat-session#save-and-restore-with-context-sequence-state)
->>>>>>> 73066daf
      */
     public async loadStateFromFile(filePath: string, acceptRisk: {
         /**
